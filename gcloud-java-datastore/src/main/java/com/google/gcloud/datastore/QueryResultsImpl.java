/*
 * Copyright 2015 Google Inc. All Rights Reserved.
 *
 * Licensed under the Apache License, Version 2.0 (the "License");
 * you may not use this file except in compliance with the License.
 * You may obtain a copy of the License at
 *
 *       http://www.apache.org/licenses/LICENSE-2.0
 *
 * Unless required by applicable law or agreed to in writing, software
 * distributed under the License is distributed on an "AS IS" BASIS,
 * WITHOUT WARRANTIES OR CONDITIONS OF ANY KIND, either express or implied.
 * See the License for the specific language governing permissions and
 * limitations under the License.
 */

package com.google.gcloud.datastore;

import com.google.common.base.Preconditions;
import com.google.common.collect.AbstractIterator;
import com.google.datastore.v1beta3.QueryResultBatch.MoreResultsType;
import com.google.gcloud.datastore.Query.ResultType;
import com.google.protobuf.ByteString;

import java.util.Iterator;
import java.util.Objects;

class QueryResultsImpl<T> extends AbstractIterator<T> implements QueryResults<T> {

  private final DatastoreImpl datastore;
  private final com.google.datastore.v1beta3.ReadOptions readOptionsPb;
  private final com.google.datastore.v1beta3.PartitionId partitionIdPb;
  private final ResultType<T> queryResultType;
  private Query<T> query;
  private ResultType<?> actualResultType;
  private com.google.datastore.v1beta3.RunQueryResponse runQueryResponsePb;
  private com.google.datastore.v1beta3.Query mostRecentQueryPb;
  private boolean lastBatch;
<<<<<<< HEAD
  private Iterator<com.google.datastore.v1beta3.EntityResult> entityResultPbIter;
  private ByteString cursor;
=======
  private Iterator<DatastoreV1.EntityResult> entityResultPbIter;
  private ByteString cursor; // only available in v1beta3
>>>>>>> 44a1533d


  QueryResultsImpl(DatastoreImpl datastore, com.google.datastore.v1beta3.ReadOptions readOptionsPb,
                   Query<T> query) {
    this.datastore = datastore;
    this.readOptionsPb = readOptionsPb;
    this.query = query;
    queryResultType = query.type();
    com.google.datastore.v1beta3.PartitionId.Builder pbBuilder =
        com.google.datastore.v1beta3.PartitionId.newBuilder();
    pbBuilder.setProjectId(datastore.options().projectId());
    if (query.namespace() != null) {
      pbBuilder.setNamespaceId(query.namespace());
    } else if (datastore.options().namespace() != null) {
      pbBuilder.setNamespaceId(datastore.options().namespace());
    }
    partitionIdPb = pbBuilder.build();
    sendRequest();
    if (runQueryResponsePb.getBatch().getSkippedResults() > 0) {
      cursor = runQueryResponsePb.getBatch().getSkippedCursor();
    } else {
      cursor = mostRecentQueryPb.getStartCursor();
    }
  }

  private void sendRequest() {
    com.google.datastore.v1beta3.RunQueryRequest.Builder requestPb =
        com.google.datastore.v1beta3.RunQueryRequest.newBuilder();
    if (readOptionsPb != null) {
      requestPb.setReadOptions(readOptionsPb);
    }
    requestPb.setPartitionId(partitionIdPb);
    query.populatePb(requestPb);
    runQueryResponsePb = datastore.runQuery(requestPb.build());
    mostRecentQueryPb = runQueryResponsePb.getQuery();
    if (mostRecentQueryPb == null) {
      mostRecentQueryPb = requestPb.getQuery();
    }
    lastBatch = runQueryResponsePb.getBatch().getMoreResults() != MoreResultsType.NOT_FINISHED;
    entityResultPbIter = runQueryResponsePb.getBatch().getEntityResultsList().iterator();
    actualResultType = ResultType.fromPb(runQueryResponsePb.getBatch().getEntityResultType());
    if (Objects.equals(queryResultType, ResultType.PROJECTION_ENTITY)) {
      // projection entity can represent all type of results
      actualResultType = ResultType.PROJECTION_ENTITY;
    }
    Preconditions.checkState(queryResultType.isAssignableFrom(actualResultType),
        "Unexpected result type " + actualResultType + " vs " + queryResultType);
  }

  @Override
  protected T computeNext() {
    while (!entityResultPbIter.hasNext() && !lastBatch) {
      query = query.nextQuery(runQueryResponsePb);
      sendRequest();
    }
    if (!entityResultPbIter.hasNext()) {
      cursor = queryResultBatchPb.getEndCursor();
      return endOfData();
    }
    com.google.datastore.v1beta3.EntityResult entityResultPb = entityResultPbIter.next();
    cursor = entityResultPb.getCursor();
    @SuppressWarnings("unchecked")
    T result = (T) actualResultType.convert(entityResultPb.getEntity());
    return result;
  }

  @Override
  public Class<?> resultClass() {
    return actualResultType.resultClass();
  }

  @Override
  public Cursor cursorAfter() {
<<<<<<< HEAD
    return new Cursor(cursor);
=======
    return cursor == null ? null : new Cursor(cursor);
    //return new Cursor(cursor); // only available in v1beta3
>>>>>>> 44a1533d
  }
}<|MERGE_RESOLUTION|>--- conflicted
+++ resolved
@@ -36,14 +36,8 @@
   private com.google.datastore.v1beta3.RunQueryResponse runQueryResponsePb;
   private com.google.datastore.v1beta3.Query mostRecentQueryPb;
   private boolean lastBatch;
-<<<<<<< HEAD
   private Iterator<com.google.datastore.v1beta3.EntityResult> entityResultPbIter;
   private ByteString cursor;
-=======
-  private Iterator<DatastoreV1.EntityResult> entityResultPbIter;
-  private ByteString cursor; // only available in v1beta3
->>>>>>> 44a1533d
-
 
   QueryResultsImpl(DatastoreImpl datastore, com.google.datastore.v1beta3.ReadOptions readOptionsPb,
                    Query<T> query) {
@@ -99,7 +93,6 @@
       sendRequest();
     }
     if (!entityResultPbIter.hasNext()) {
-      cursor = queryResultBatchPb.getEndCursor();
       return endOfData();
     }
     com.google.datastore.v1beta3.EntityResult entityResultPb = entityResultPbIter.next();
@@ -116,11 +109,6 @@
 
   @Override
   public Cursor cursorAfter() {
-<<<<<<< HEAD
     return new Cursor(cursor);
-=======
-    return cursor == null ? null : new Cursor(cursor);
-    //return new Cursor(cursor); // only available in v1beta3
->>>>>>> 44a1533d
   }
 }